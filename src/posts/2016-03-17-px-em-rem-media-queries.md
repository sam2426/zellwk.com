--- conflicted
+++ resolved
@@ -52,12 +52,7 @@
 2. user zoomed in.
 3. user changed their browser's font setting.
 
-<<<<<<< HEAD
-Since the conditions are ideal at this point, I can safely assume that `16px`, `1em` and `1rem` are equal.
-=======
-Since the conditions are ideal at this point, I can safely assume that `16px`, `1em` and `1rem` are equal. 
->>>>>>> 87e4da8a
-`400px`, then, is equivalent to `25em` or `25rem`.
+Since the conditions are ideal at this point, I can safely assume that `16px`, `1em` and `1rem` are equal. `400px`, then, is equivalent to `25em` or `25rem`.
 
 ```scss
 .pixel {
