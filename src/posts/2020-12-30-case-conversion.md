---
layout: post
title: Case Conversion in JavaScript
description: How to convert any string in JavaScript into kebab case, camel case, sentence case, or title case.
slug: case-conversion
tags:
  - javascript
---

I got fed-up searching Google for case conversion utilities. The useful ones I found ([Voca](https://vocajs.com) and [change-case](https://www.npmjs.com/package/change-case)) both require an environment that allows me to use npm.

But I was using Vanilla JavaScript. I did not want to include any toolchains in this project, and I'm reluctant to send an asynchronous request to download a module just for case-conversion.

So I decided to write a set of conversion utilities myself.

It's simpler than I thought.

<!-- more -->

## The Common Cases

I usually use these cases when writing HTML, CSS, and JavaScript:

  - `camelCase`
  - `kebab-case`
  - `Sentence case`
  - `Title Case`

I don't use these two cases, but I know they exist.

  - `snake_case`
  - `PascalCase`

So far, I've relied on simple functions that convert from one case to another. But I was fed-up with writing things like `camelToTitle` or `camelToKebab`. It's much nicer to have a function that converts all cases to the one I need.

## Converting any case to kebab-case

I started converting stuff into `kebab-case` because that was what I needed when I searched for case conversion utilities.

To convert all cases into `kebab-case`, I had to consider the possible cases. Here are the cases once again:

  - `camelCase`
  - `PascalCase`
  - `snake_case`
  - `Sentence case`
  - `Title Case`

Converting `snake_case`, `Sentence case` and `Title Case` into `kebab-case` is easy. I only need to do two things:

  1. Lowercase everything
  2. Replace `_` and spaces with `-`

<<<<<<< HEAD
But I cannot begin by lowercasing everything if I wanted to support case conversion from `camelCase` and `PascalCase`. I would lose the word-break point.
=======
But I cannot begin by lowercasing everything if I want to support case conversion from `camelCase` and `PascalCase`. I would lose the word-break point.   
>>>>>>> 9206ec94

So I had to begin by searching for the capital letters which denote the start of a new word (for `camelCase` and `PascalCase`). The easiest way is to loop through each letter and run a simple `/[A-Z]/` regex. This regex searches for any letter that's between A and Z.

```javascript
function toKebab (string) {
  return string
    .split('')
    .map((letter, index) => {
      if (/[A-Z]/.test(letter)) {
        // Capital letters
      }
      return letter
    })
    .join('')
}
```

Then I lowercased the capital letters and added a space in front of them. (It doesn't matter whether I add space or `_`, both are fine since I'm going to replace them with `-` later).

```javascript
function toKebab (string) {
  return string
    .split('')
    .map((letter, index) => {
      if (/[A-Z]/.test(letter)) {
        return ` ${letter.toLowerCase()}`
      }
      return letter
    })
    .join('')
}
```

Note: I'm pretty sure there's a regex that can do these three steps in one. It probably uses capturing groups and substitution, which I'm not familiar with. I didn't try it since I didn't have the time nor energy to research further. If you know a good regex for this, let me know!

This step converts the cases into the following:

  - `camel case`
  - ` pascal case`
  - `snake_case`
  - ` sentence case`
  - ` title  case `

There's a space at the start of some cases. I removed them with
`trim`.

```javascript
function toKebab (string) {
  return string
    .split('')
    .map((letter, index) => {
      if (/[A-Z]/.test(letter)) {
        return ` ${letter.toLowerCase()}`
      }
      return letter
    })
    .join('')
    .trim()
}
```

This gives me the following:

  - `camel case`
  - `pascal case`
  - `snake_case`
  - `sentence case`
  - `title  case `

I can now replace both `_` and spaces with `-`. This can be done with two `replace` calls like this:

<<<<<<< HEAD
  - 1. First replace uses `/_/g` to replace all occurences of `_`.
  - 2. Second replace uses `/\s+/` to replace all spaces into `-`. The `+` indicates "one or more", so it matches the two spaces in `title  case`.
=======
  - 1. First, replace uses `/_/g` to replace all occurrences of `_`.   
  - 2. Second, replace uses `/\s+/` to replace all spaces into `-`. The `+` indicates "one or more", so it matches the two spaces in `title  case`.   
>>>>>>> 9206ec94

```javascript
export function toKebab (string) {
  return string
    // ...
    .replace(/_/g, '-')
    .replace(/\s+/g, '-')
}
```

I can combine both `replace` calls into a single regex with `[]`. The square brackets indicate an OR value.

```javascript
export function toKebab (string) {
  return string
    // ...
    .replace(/[_\s]+/g, '-')
}
```

<<<<<<< HEAD
That gives me the this:
=======
That gives me this:   
>>>>>>> 9206ec94

  - `camel-case`
  - `pascal-case`
  - `snake-case`
  - `sentence-case`
  - `title-case`

It even works for complicated mixed cases too. For example, if you try `case_With-long name` you'll get `case-with-long-name`.

## Converting anything to Sentence case

I worked on this utility next since I wanted to convert `camelCase` into `Sentence case`.

At first, I dreaded the thought of finding the similarities between all 6 cases again. It felt like a lot of work.

But I realized I can use my `toKebab` function to convert everything into `kebab-case` first. This takes advantage of the work I've already done.

<<<<<<< HEAD
I was against this idea at first because it seems like a "waste of resources" to run another function first from a performance standpoint. But I realized I was being idealistic. From a practical standpoint, it doesn't have much impact on performance since the operations are really fast.
=======
I was against this idea at first because from a performance standpoint, it seemed like a "waste of resources" to run another function first. But I realized I was being idealistic. From a practical standpoint, it doesn't have much impact on performance since the operations are really fast.   
>>>>>>> 9206ec94

```javascript
// Starting with toKebab
function toTitle (string) {
  return toKebab(string)
}
```

Now I just need to convert `kebab-case` to `Title Case`.

Here, I only need to do the following:

  1. Split the string at `-`. This gives me an array of words.
  2. Capitalize the first letter of each word.
  3. Join the array with space.

```javascript
export function toTitle (string) {
  return toKebab(string)
    .split('-')
    .map(word => {
      return word.slice(0, 1).toUpperCase() + word.slice(1)
    })
    .join(' ')
}
```

And I'm done!

<<<<<<< HEAD
## Converting anything into Sentence Case
=======
## Converting anything into Sentence case   
>>>>>>> 9206ec94

It's equally easy to convert all cases into Sentence case. Once again, I started by converting things into `kebab-case`.

```javascript
export function toSentence (string) {
  return toKebab(string)
}
```

Now I only need to convert `kebab-case` into `Sentence case`. There are two things to do:

  - Capitalize the first letter
  - replace `-` with space.

I can do either step first. In this case, I chose to do the `replace` step first since I can chain it after `toKebab`.

```javascript
export function toSentence (string) {
  const interim = toKebab(string)
    .replace(/-/g, ' ')
  return interim.slice(0, 1).toUpperCase() + interim.slice(1)
}
```

## Convert anything into camelCase

Finally, I want to be able to convert any string back into camel case.

I start with `toKebab` as usual.

```javascript
export function toCamel (string) {
  return toKebab(string)
}
```

At this point, I only need to convert `kebab-case` into `camelCase`.

I can do this by:

<<<<<<< HEAD
1. Splitting the word at each `-`. This creates an array of words.
2. Loop through the array and capitalize the first letter if it's not the first word.
=======
1. Splitting the word at each `-`. This creates an array of words.   
2. Loop through the array and capitalize the first letter, if it's not the first word.   
>>>>>>> 9206ec94

```javascript
function toCamel (string) {
  return toKebab(string)
    .split('-')
    .map((word, index) => {
      if (index === 0) return word
      return word.slice(0, 1).toUpperCase() + word.slice(1).toLowerCase()
    })
    .join('')
}
```

Simple as that!

## Case Conversion Library

I placed added these case-conversion utilities into [my JavaScript repository](https://github.com/zellwk/javascript/tree/master/convert-case). You can grab them if you want them :)<|MERGE_RESOLUTION|>--- conflicted
+++ resolved
@@ -50,11 +50,7 @@
   1. Lowercase everything
   2. Replace `_` and spaces with `-`
 
-<<<<<<< HEAD
-But I cannot begin by lowercasing everything if I wanted to support case conversion from `camelCase` and `PascalCase`. I would lose the word-break point.
-=======
-But I cannot begin by lowercasing everything if I want to support case conversion from `camelCase` and `PascalCase`. I would lose the word-break point.   
->>>>>>> 9206ec94
+But I cannot begin by lowercasing everything if I want to support case conversion from `camelCase` and `PascalCase`. I would lose the word-break point.
 
 So I had to begin by searching for the capital letters which denote the start of a new word (for `camelCase` and `PascalCase`). The easiest way is to loop through each letter and run a simple `/[A-Z]/` regex. This regex searches for any letter that's between A and Z.
 
@@ -126,13 +122,8 @@
 
 I can now replace both `_` and spaces with `-`. This can be done with two `replace` calls like this:
 
-<<<<<<< HEAD
-  - 1. First replace uses `/_/g` to replace all occurences of `_`.
-  - 2. Second replace uses `/\s+/` to replace all spaces into `-`. The `+` indicates "one or more", so it matches the two spaces in `title  case`.
-=======
-  - 1. First, replace uses `/_/g` to replace all occurrences of `_`.   
-  - 2. Second, replace uses `/\s+/` to replace all spaces into `-`. The `+` indicates "one or more", so it matches the two spaces in `title  case`.   
->>>>>>> 9206ec94
+  - 1. First, replace uses `/_/g` to replace all occurrences of `_`.
+  - 2. Second, replace uses `/\s+/` to replace all spaces into `-`. The `+` indicates "one or more", so it matches the two spaces in `title  case`.
 
 ```javascript
 export function toKebab (string) {
@@ -153,11 +144,7 @@
 }
 ```
 
-<<<<<<< HEAD
-That gives me the this:
-=======
-That gives me this:   
->>>>>>> 9206ec94
+That gives me this:
 
   - `camel-case`
   - `pascal-case`
@@ -175,11 +162,7 @@
 
 But I realized I can use my `toKebab` function to convert everything into `kebab-case` first. This takes advantage of the work I've already done.
 
-<<<<<<< HEAD
-I was against this idea at first because it seems like a "waste of resources" to run another function first from a performance standpoint. But I realized I was being idealistic. From a practical standpoint, it doesn't have much impact on performance since the operations are really fast.
-=======
-I was against this idea at first because from a performance standpoint, it seemed like a "waste of resources" to run another function first. But I realized I was being idealistic. From a practical standpoint, it doesn't have much impact on performance since the operations are really fast.   
->>>>>>> 9206ec94
+I was against this idea at first because from a performance standpoint, it seemed like a "waste of resources" to run another function first. But I realized I was being idealistic. From a practical standpoint, it doesn't have much impact on performance since the operations are really fast.
 
 ```javascript
 // Starting with toKebab
@@ -209,11 +192,7 @@
 
 And I'm done!
 
-<<<<<<< HEAD
-## Converting anything into Sentence Case
-=======
-## Converting anything into Sentence case   
->>>>>>> 9206ec94
+## Converting anything into Sentence case
 
 It's equally easy to convert all cases into Sentence case. Once again, I started by converting things into `kebab-case`.
 
@@ -254,13 +233,8 @@
 
 I can do this by:
 
-<<<<<<< HEAD
 1. Splitting the word at each `-`. This creates an array of words.
-2. Loop through the array and capitalize the first letter if it's not the first word.
-=======
-1. Splitting the word at each `-`. This creates an array of words.   
-2. Loop through the array and capitalize the first letter, if it's not the first word.   
->>>>>>> 9206ec94
+2. Loop through the array and capitalize the first letter, if it's not the first word.
 
 ```javascript
 function toCamel (string) {
